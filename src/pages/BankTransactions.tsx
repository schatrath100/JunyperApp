import React, { useState, useEffect, useMemo, useRef, useCallback } from 'react';
import { supabase } from '../lib/supabase';
import { RefreshCw, Plus, Upload, FileText, FileSpreadsheet, PlusCircle, Pencil, Search, Trash2, ChevronDown, Sun, Moon, Bell, User, Landmark, Check, Download } from 'lucide-react';
import Button from '../components/Button';
import { jsPDF } from 'jspdf';
import autoTable from 'jspdf-autotable';
import * as XLSX from 'xlsx';
import { cn } from '../lib/utils';
import { Table, TableBody, TableCell, TableHeader, TableRow } from '../components/ui/table';
import FilterableTableHead from '../components/FilterableTableHead';
import BankTransactionUploadModal from '../components/BankTransactionUploadModal';
import BankTransactionViewModal from '../components/BankTransactionViewModal';
import BankTransactionAddModal from '../components/BankTransactionAddModal';
import BankTransactionEditModal from '../components/BankTransactionEditModal';
import type { Alert } from '../components/Alert';
import { usePlaidLink } from 'react-plaid-link';
import { format, subDays } from 'date-fns';
import { Calendar } from 'lucide-react';
import { useAuth } from '../contexts/AuthContext';

interface BankTransaction {
  id: string;
  date: string;
  bank_name: string;
  description: string;
  amount: number;
  account_number: number;
  credit_debit_indicator: 'credit' | 'debit';
}

interface FilterState {
  dateFrom: string;
  bankName: string;
  description: string;
  amountMin: string;
  accountNumber: string;
  type: string;
}

interface BankTransactionsProps {
  onAlert?: (message: string, type: Alert['type']) => void;
}

interface BankTransactionAddModalProps {
  isOpen: boolean;
  onClose: () => void;
  onAlert?: (message: string, type: 'info' | 'warning' | 'error' | 'success') => void;
  onSave: () => Promise<void>;
}

interface BankTransactionEditModalProps {
  isOpen: boolean;
  onClose: () => void;
  onAlert?: (message: string, type: 'info' | 'warning' | 'error' | 'success') => void;
  onSave: () => Promise<void>;
  transaction: BankTransaction | null;
}

<<<<<<< HEAD
const PlaidLinkButton = () => {
  const { user } = useAuth();
  const [linkToken, setLinkToken] = useState<string | null>(null);
  const [error, setError] = useState<string | null>(null);
  const [isInitializing, setIsInitializing] = useState(false);
  const plaidInitialized = useRef(false);
=======
const PlaidLinkButton: React.FC<{ onSuccess: (public_token: string, metadata: any) => void; onExit?: (err: any, metadata: any) => void }> = ({ onSuccess, onExit }) => {
  const [linkToken, setLinkToken] = useState<string | null>(null);
  const [error, setError] = useState<string | null>(null);
  const [isPlaidInitializing, setIsPlaidInitializing] = useState(false);
>>>>>>> 35445aa0
  const mounted = useRef(true);
  const initializationAttempted = useRef(false);
  const linkTokenRef = useRef<string | null>(null);
<<<<<<< HEAD

  useEffect(() => {
    console.log('PlaidLinkButton mounted');
    return () => {
      console.log('PlaidLinkButton unmounting');
      mounted.current = false;
    };
  }, []);

  const initializePlaid = async () => {
    console.log('Initializing Plaid...', {
      isInitializing,
      hasLinkToken: !!linkTokenRef.current,
      isMounted: mounted.current,
      isAuthenticated: !!user
    });

    if (isInitializing || linkTokenRef.current || !mounted.current) {
      console.log('Skipping initialization:', {
        isInitializing,
        hasLinkToken: !!linkTokenRef.current,
        isMounted: mounted.current
      });
      return;
    }

    if (!user) {
      console.log('User not authenticated');
      setError('Please sign in to connect your bank account');
      return;
    }

    try {
      setIsInitializing(true);
      console.log('Creating link token...');
      const response = await fetch('http://localhost:3001/api/create_link_token', {
        method: 'POST',
        headers: {
          'Content-Type': 'application/json',
        },
        body: JSON.stringify({ userId: user.id }),
      });

      if (!response.ok) {
        throw new Error(`HTTP error! status: ${response.status}`);
      }

      const data = await response.json();
      console.log('Link token created:', { success: !!data.link_token });
      
      if (mounted.current) {
        linkTokenRef.current = data.link_token;
        setLinkToken(data.link_token);
        plaidInitialized.current = true;
=======

  const initializePlaid = useCallback(async () => {
    if (initializationAttempted.current || !mounted.current || isPlaidInitializing) return;
    
    try {
      initializationAttempted.current = true;
      setIsPlaidInitializing(true);
      const { data: { user } } = await supabase.auth.getUser();
      if (!user) {
        setError('Please sign in to connect a bank account');
        return;
      }

      if (!linkTokenRef.current) {
        const response = await fetch('http://localhost:3001/api/create_link_token', {
          method: 'POST',
          headers: {
            'Content-Type': 'application/json',
          },
          body: JSON.stringify({ userId: user.id }),
        });

        if (!response.ok) {
          const errorData = await response.json();
          throw new Error(errorData.error || 'Failed to create link token');
        }

        const { link_token } = await response.json();
        if (mounted.current) {
          linkTokenRef.current = link_token;
          setLinkToken(link_token);
          setError(null);
        }
>>>>>>> 35445aa0
      }
    } catch (err) {
      console.error('Error creating link token:', err);
      if (mounted.current) {
        setError(err instanceof Error ? err.message : 'Failed to initialize Plaid');
      }
    } finally {
<<<<<<< HEAD
      if (mounted.current) {
        setIsInitializing(false);
      }
=======
      setIsPlaidInitializing(false);
>>>>>>> 35445aa0
    }
  }, [isPlaidInitializing]);

  const { open, ready } = usePlaidLink({
    token: linkToken,
    onSuccess: (public_token, metadata) => {
<<<<<<< HEAD
      console.log('Plaid Link success:', { public_token, metadata });
      plaidInitialized.current = false;
      linkTokenRef.current = null;
      setLinkToken(null);
    },
    onExit: (err, metadata) => {
      console.log('Plaid Link exit:', { error: err, metadata });
      plaidInitialized.current = false;
      linkTokenRef.current = null;
      setLinkToken(null);
    },
=======
      onSuccess(public_token, metadata);
    },
    onExit: (err, metadata) => {
      if (onExit) {
        onExit(err, metadata);
      }
    }
>>>>>>> 35445aa0
  });

  const handleClick = async () => {
    console.log('Button clicked:', {
      hasLinkToken: !!linkTokenRef.current,
      isReady: ready,
      isInitializing
    });

    if (!linkTokenRef.current) {
      await initializePlaid();
    } else if (ready) {
      open();
    }
  };

  return (
    <div className="flex flex-col items-center gap-2">
<<<<<<< HEAD
      <button
        onClick={handleClick}
        disabled={!ready || !linkToken || isInitializing}
        className={`px-4 py-2 rounded-md text-white font-medium transition-colors ${
          !ready || !linkToken || isInitializing
            ? 'bg-gray-400 cursor-not-allowed'
            : 'bg-blue-600 hover:bg-blue-700'
        }`}
      >
        {isInitializing ? 'Initializing...' : 'Connect bank account'}
      </button>
=======
      <Button
        onClick={() => {
          if (!linkToken) {
            initializePlaid();
          } else if (ready) {
            open();
          }
        }}
        disabled={isPlaidInitializing || (!ready && !linkToken)}
        className="px-3 py-1 text-sm rounded-full bg-indigo-600 hover:bg-indigo-700 text-white shadow-sm transition-all duration-150 font-medium disabled:opacity-50 disabled:cursor-not-allowed"
      >
        {isPlaidInitializing ? 'Initializing...' : error ? 'Retry Connection' : 'Connect bank account'}
      </Button>
>>>>>>> 35445aa0
      {error && (
        <p className="text-red-500 text-sm mt-2">{error}</p>
      )}
    </div>
  );
};

const BankTransactions: React.FC<BankTransactionsProps> = ({ onAlert }) => {
  const [transactions, setTransactions] = useState<BankTransaction[]>([]);
  const [loading, setLoading] = useState(true);
  const [totalCount, setTotalCount] = useState(0);
  const [currentPage, setCurrentPage] = useState(1);
  const [pageSize] = useState(10);
  const [error, setError] = useState<string | null>(null);
  const [showUploadModal, setShowUploadModal] = useState(false);
  const [showViewModal, setShowViewModal] = useState(false);
  const [showAddModal, setShowAddModal] = useState(false);
  const [showEditModal, setShowEditModal] = useState(false);
  const [selectedTransaction, setSelectedTransaction] = useState<BankTransaction | null>(null);
  const [showBankFilter, setShowBankFilter] = useState(false);
  const [showDescriptionFilter, setShowDescriptionFilter] = useState(false);
  const [showAmountFilter, setShowAmountFilter] = useState(false);
  const [showAccountFilter, setShowAccountFilter] = useState(false);
  const [showTypeFilter, setShowTypeFilter] = useState(false);
  const [theme, setTheme] = useState<'dark' | 'light'>('dark');
  const [showNotifications, setShowNotifications] = useState(false);
  const [showProfileMenu, setShowProfileMenu] = useState(false);
  const [unreadNotifications, setUnreadNotifications] = useState(0);
  const [searchQuery, setSearchQuery] = useState('');
  const [activeTab, setActiveTab] = useState<'transactions' | 'statements'>('transactions');
  const [selectedBank, setSelectedBank] = useState<string | null>(null);
  const [startDate, setStartDate] = useState<string>(format(subDays(new Date(), 30), 'yyyy-MM-dd'));
  const [endDate, setEndDate] = useState<string>(format(new Date(), 'yyyy-MM-dd'));
  const [isFetchingTransactions, setIsFetchingTransactions] = useState(false);
  const [connectedBanks, setConnectedBanks] = useState<Array<{ id: string; name: string }>>([]);

  const exportToPDF = () => {
    const doc = new jsPDF();
    
    // Add title
    doc.setFontSize(16);
    doc.text('Bank Transactions', 14, 15);
    doc.setFontSize(10);
    doc.text(`Generated on ${new Date().toLocaleDateString()}`, 14, 22);

    // Prepare table data
    const tableData = transactions.map(t => [
      new Date(t.date).toLocaleDateString(),
      t.bank_name,
      t.description,
      new Intl.NumberFormat('en-US', {
        style: 'currency',
        currency: 'USD'
      }).format(t.amount),
      t.account_number,
      t.credit_debit_indicator
    ]);

    // Generate table
    autoTable(doc, {
      head: [['Date', 'Bank', 'Description', 'Amount', 'Account #', 'Type']],
      body: tableData,
      startY: 25,
      styles: { fontSize: 8 },
      headStyles: { fillColor: [66, 139, 202] }
    });

    // Save PDF
    doc.save('bank-transactions.pdf');
  };

  const exportToExcel = () => {
    // Prepare data
    const data = transactions.map(t => ({
      'Date': new Date(t.date).toLocaleDateString(),
      'Bank': t.bank_name,
      'Description': t.description,
      'Amount': t.amount,
      'Account Number': t.account_number,
      'Type': t.credit_debit_indicator
    }));

    // Create workbook
    const ws = XLSX.utils.json_to_sheet(data);
    const wb = XLSX.utils.book_new();
    XLSX.utils.book_append_sheet(wb, ws, 'Bank Transactions');

    // Save file
    XLSX.writeFile(wb, 'bank-transactions.xlsx');
  };

  const [showDeleteConfirm, setShowDeleteConfirm] = useState(false);
  const [deleteLoading, setDeleteLoading] = useState(false);
  const [filters, setFilters] = useState<FilterState>({
    dateFrom: '',
    bankName: '',
    description: '',
    amountMin: '',
    accountNumber: '',
    type: ''
  });

  const fetchTransactions = async () => {
    try {
      setLoading(true);
      setError(null);

      // Get total count first
      let countQuery = supabase
        .from('bank_transactions')
        .select('*', { count: 'exact', head: true });

      // Apply filters to count query
      if (filters.dateFrom) {
        countQuery = countQuery.gte('date', filters.dateFrom);
      }
      if (filters.bankName) {
        countQuery = countQuery.ilike('bank_name', `%${filters.bankName}%`);
      }
      if (filters.description) {
        countQuery = countQuery.ilike('description', `%${filters.description}%`);
      }
      if (filters.amountMin) {
        countQuery = countQuery.gte('amount', parseFloat(filters.amountMin));
      }
      if (filters.accountNumber) {
        countQuery = countQuery.eq('account_number', filters.accountNumber);
      }
      if (filters.type) {
        countQuery = countQuery.eq('credit_debit_indicator', filters.type);
      }

      const { count, error: countError } = await countQuery;
      
      if (countError) throw countError;
      setTotalCount(count || 0);

      // Fetch paginated data
      let dataQuery = supabase
        .from('bank_transactions')
        .select('*');

      // Apply filters
      if (filters.dateFrom) {
        dataQuery = dataQuery.gte('date', filters.dateFrom);
      }
      if (filters.bankName) {
        dataQuery = dataQuery.ilike('bank_name', `%${filters.bankName}%`);
      }
      if (filters.description) {
        dataQuery = dataQuery.ilike('description', `%${filters.description}%`);
      }
      if (filters.amountMin) {
        dataQuery = dataQuery.gte('amount', parseFloat(filters.amountMin));
      }
      if (filters.accountNumber) {
        dataQuery = dataQuery.eq('account_number', filters.accountNumber);
      }
      if (filters.type) {
        dataQuery = dataQuery.eq('credit_debit_indicator', filters.type);
      }

      // Add pagination and ordering
      dataQuery = dataQuery
        .order('date', { ascending: false })
        .range((currentPage - 1) * pageSize, currentPage * pageSize - 1);

      const { data, error: dataError } = await dataQuery;

      if (dataError) throw dataError;
      setTransactions(data || []);
    } catch (err) {
      console.error('Error fetching transactions:', err);
      setError(err instanceof Error ? err.message : 'Failed to fetch transactions');
    } finally {
      setLoading(false);
    }
  };

  const handleFilterChange = (key: keyof FilterState, value: string) => {
    setFilters(prev => ({ ...prev, [key]: value }));
  };

  const handleEdit = (transaction: BankTransaction) => {
    setSelectedTransaction(transaction);
    setShowEditModal(true);
  };

  const handleDelete = async () => {
    if (!selectedTransaction?.id) return;

    try {
      setDeleteLoading(true);
      setError(null);

      // Delete the transaction
      const { data, error: deleteError } = await supabase
        .from('bank_transactions')
        .delete()
        .eq('id', selectedTransaction.id)
        .eq('user_id', (await supabase.auth.getUser()).data.user?.id);

      if (deleteError) throw deleteError;

      setShowDeleteConfirm(false);
      onAlert?.('Transaction deleted successfully', 'success');
      await fetchTransactions();
      setSelectedTransaction(null);
    } catch (err) {
      console.error('Error deleting transaction:', err);
      setError(err instanceof Error ? err.message : 'Failed to delete transaction');
      setShowDeleteConfirm(false);
    } finally {
      setDeleteLoading(false);
    }
  };

  useEffect(() => {
    fetchTransactions();
  }, [filters, currentPage, pageSize]);

  useEffect(() => {
    const testConnection = async () => {
      try {
        const { data, error } = await supabase.from('bank_transactions').select('*').limit(1);
        if (error) throw error;
        console.log('Supabase connection successful:', data);
      } catch (error) {
        console.error('Supabase connection error:', error);
      }
    };
    testConnection();
  }, []);

  // Calculate pagination values
  const filteredTransactions = transactions.filter(transaction => {
    const searchLower = searchQuery.toLowerCase();
    return (
      transaction.description.toLowerCase().includes(searchLower) ||
      transaction.bank_name.toLowerCase().includes(searchLower) ||
      transaction.account_number.toString().includes(searchLower)
    );
  });

  const totalPages = Math.ceil(totalCount / pageSize);
  const currentTransactions = filteredTransactions;

  // Reset to first page when search query changes
  useEffect(() => {
    setCurrentPage(1);
  }, [searchQuery]);

  // Reset to first page when filters change
  useEffect(() => {
    setCurrentPage(1);
  }, [filters]);

  const handlePageChange = (page: number) => {
    console.log('Changing to page:', page);
    setCurrentPage(page);
  };

  const getPageNumbers = () => {
    const pageNumbers: (number | string)[] = [];
    const maxVisiblePages = 5;
    
    if (totalPages <= maxVisiblePages) {
      // Show all pages if total pages is less than max visible
      for (let i = 1; i <= totalPages; i++) {
        pageNumbers.push(i);
      }
    } else {
      // Always show first page
      pageNumbers.push(1);
      
      // Calculate start and end of visible pages
      let startPage = Math.max(2, currentPage - 1);
      let endPage = Math.min(totalPages - 1, startPage + 2);
      
      // Adjust if we're near the end
      if (endPage === totalPages - 1) {
        startPage = Math.max(2, endPage - 2);
      }
      
      // Add ellipsis if needed
      if (startPage > 2) {
        pageNumbers.push('...');
      }
      
      // Add visible pages
      for (let i = startPage; i <= endPage; i++) {
        pageNumbers.push(i);
      }
      
      // Add ellipsis if needed
      if (endPage < totalPages - 1) {
        pageNumbers.push('...');
      }
      
      // Always show last page
      pageNumbers.push(totalPages);
    }
    
    return pageNumbers;
  };

  const getTabStyle = (tab: 'transactions' | 'statements') => {
    const colorSchemes = {
      statements: {
        background: activeTab === tab ? '#4F46E5' : '#EEF2FF',
        text: activeTab === tab ? 'white' : '#4F46E5',
        border: activeTab === tab ? 'transparent' : '#4F46E5',
        hover: {
          background: activeTab === tab ? '#4F46E5' : '#E0E7FF',
          text: '#4F46E5'
        },
        shadow: activeTab === tab ? '0 4px 6px -1px rgba(79, 70, 229, 0.1), 0 2px 4px -1px rgba(79, 70, 229, 0.06)' : 'none'
      },
      transactions: {
        background: activeTab === tab ? '#059669' : '#ECFDF5',
        text: activeTab === tab ? 'white' : '#059669',
        border: activeTab === tab ? 'transparent' : '#059669',
        hover: {
          background: activeTab === tab ? '#059669' : '#D1FAE5',
          text: '#059669'
        },
        shadow: activeTab === tab ? '0 4px 6px -1px rgba(5, 150, 105, 0.1), 0 2px 4px -1px rgba(5, 150, 105, 0.06)' : 'none'
      }
    };

    const scheme = colorSchemes[tab];

    return {
      padding: '0.875rem 1.75rem',
      fontSize: '0.875rem',
      fontWeight: activeTab === tab ? 600 : 500,
      transition: 'all 0.3s cubic-bezier(0.4, 0, 0.2, 1)',
      cursor: 'pointer',
      border: `1px solid ${scheme.border}`,
      borderBottom: activeTab === tab ? 'none' : `1px solid ${scheme.border}`,
      borderTopLeftRadius: '0.5rem',
      borderTopRightRadius: '0.5rem',
      marginRight: '0.5rem',
      marginBottom: '-1px',
      background: scheme.background,
      color: scheme.text,
      boxShadow: scheme.shadow,
      position: 'relative' as const,
      '&:hover': {
        background: scheme.hover.background,
        color: scheme.hover.text,
        transform: activeTab === tab ? 'none' : 'translateY(-1px)',
      }
    };
  };

  // Function to fetch connected banks
  const fetchConnectedBanks = async () => {
    try {
      const { data: { user } } = await supabase.auth.getUser();
      if (!user) return;

      const { data, error } = await supabase
        .from('connected_banks')
        .select('*')
        .eq('user_id', user.id);

      if (error) throw error;
      setConnectedBanks(data || []);
    } catch (err) {
      console.error('Error fetching connected banks:', err);
    }
  };

  // Function to fetch transactions
  const fetchPlaidTransactions = async () => {
    if (!selectedBank) {
      onAlert?.('Please select a bank account first', 'warning');
      return;
    }

    try {
      setIsFetchingTransactions(true);
      const { data: { user } } = await supabase.auth.getUser();
      if (!user) throw new Error('No authenticated user');

      const response = await fetch('/api/fetch_transactions', {
        method: 'POST',
        headers: {
          'Content-Type': 'application/json',
        },
        body: JSON.stringify({
          userId: user.id,
          bankId: selectedBank,
          startDate,
          endDate,
        }),
      });

      if (!response.ok) throw new Error('Failed to fetch transactions');
      const { transactions } = await response.json();

      // Process and save transactions
      const { error } = await supabase
        .from('bank_transactions')
        .insert(
          transactions.map((t: any) => ({
            user_id: user.id,
            date: t.date,
            bank_name: t.bank_name,
            description: t.name,
            amount: t.amount,
            account_number: t.account_id,
            credit_debit_indicator: t.amount > 0 ? 'credit' : 'debit',
          }))
        );

      if (error) throw error;
      onAlert?.('Transactions fetched and saved successfully', 'success');
      fetchTransactions(); // Refresh the transactions list
    } catch (err) {
      console.error('Error fetching transactions:', err);
      onAlert?.('Failed to fetch transactions. Please try again.', 'error');
    } finally {
      setIsFetchingTransactions(false);
    }
  };

  const handlePlaidSuccess = async (public_token: string, metadata: any) => {
    try {
      console.log('1. Plaid Link success:', { public_token, metadata, institution: metadata.institution?.name });
      
      // Get the authenticated user
      const { data: { user }, error: userError } = await supabase.auth.getUser();
      if (userError || !user) {
        console.error('Error getting user:', userError);
        throw new Error('Failed to get authenticated user');
      }
      console.log('2. Got authenticated user:', user.id);

      // Exchange the public token
      const requestBody = {
        public_token,
        metadata,
        userId: user.id
      };
      console.log('3. Sending request to exchange token:', requestBody);

      const response = await fetch('http://localhost:3001/api/exchange_public_token', {
        method: 'POST',
        headers: {
          'Content-Type': 'application/json',
        },
        body: JSON.stringify(requestBody),
      });

      if (!response.ok) {
        const errorData = await response.json();
        console.error('4. Server error response:', errorData);
        throw new Error(errorData.details || errorData.error || 'Failed to exchange token');
      }

      const data = await response.json();
      console.log('5. Successfully exchanged token:', data);

      // Update the connected banks list
      setConnectedBanks(prev => [...prev, data.bank]);
    } catch (error) {
      console.error('Error in handlePlaidSuccess:', error);
      setError(error instanceof Error ? error.message : 'Failed to connect bank account');
    }
  };

  const handlePlaidExit = (err: any, metadata: any) => {
    console.log('Plaid Link exit:', { err, metadata });
    if (err) {
      onAlert?.(`Bank connection cancelled: ${err.display_message || err.error_message}`, 'warning');
    }
  };

  useEffect(() => {
    if (activeTab === 'statements') {
      fetchConnectedBanks();
    }
  }, [activeTab]);

  return (
    <div className="p-6">
      <div className="flex justify-between items-center mb-6">
        <h1 className="text-2xl font-bold text-gray-900 dark:text-white">Banking</h1>
      </div>

      <div className="flex mb-0 overflow-x-auto">
        <button
          onClick={() => setActiveTab('transactions')}
          style={getTabStyle('transactions')}
          className={`${activeTab === 'transactions' ? 'shadow-sm' : ''} focus:outline-none focus:ring-2 focus:ring-offset-2 focus:ring-emerald-500`}
        >
          <div className="flex items-center space-x-2">
            <svg className="w-4 h-4" fill="none" stroke="currentColor" viewBox="0 0 24 24">
              <path strokeLinecap="round" strokeLinejoin="round" strokeWidth={2} d="M9 5H7a2 2 0 00-2 2v12a2 2 0 002 2h10a2 2 0 002-2V7a2 2 0 00-2-2h-2M9 5a2 2 0 002 2h2a2 2 0 002-2M9 5a2 2 0 012-2h2a2 2 0 012 2" />
            </svg>
            <span>Transactions</span>
          </div>
        </button>
        <button
          onClick={() => setActiveTab('statements')}
          style={getTabStyle('statements')}
          className={`${activeTab === 'statements' ? 'shadow-sm' : ''} focus:outline-none focus:ring-2 focus:ring-offset-2 focus:ring-indigo-500`}
        >
          <div className="flex items-center space-x-2">
            <svg className="w-4 h-4" fill="none" stroke="currentColor" viewBox="0 0 24 24">
              <path strokeLinecap="round" strokeLinejoin="round" strokeWidth={2} d="M13 10V3L4 14h7v7l9-11h-7z" />
            </svg>
            <span>Bank Integration</span>
          </div>
        </button>
      </div>

      <div className="bg-white dark:bg-gray-900 rounded-b-lg shadow-sm overflow-hidden border border-gray-200 dark:border-gray-700">
        {activeTab === 'statements' ? (
          <div className="p-6">
            <div className="max-w-3xl mx-auto space-y-8">
              <div className="text-center">
                <h2 className="text-2xl font-semibold text-gray-900 dark:text-white">Bank Integration</h2>
                <p className="mt-2 text-gray-600 dark:text-gray-400">
                  Connect your bank accounts and fetch transactions directly.
                </p>
              </div>

              {/* Connected Banks Section */}
              {connectedBanks.length > 0 && (
                <div className="bg-white dark:bg-gray-800 rounded-xl shadow-sm border border-gray-200 dark:border-gray-700 p-6">
                  <h3 className="text-lg font-medium text-gray-900 dark:text-white mb-4">Connected Banks</h3>
                  <div className="space-y-4">
                    {connectedBanks.map((bank) => (
                      <div
                        key={bank.id}
                        className={`p-4 rounded-lg border ${
                          selectedBank === bank.id
                            ? 'border-blue-500 bg-blue-50 dark:bg-blue-900/20'
                            : 'border-gray-200 dark:border-gray-700'
                        } cursor-pointer hover:border-blue-500 transition-colors`}
                        onClick={() => setSelectedBank(bank.id)}
                      >
                        <div className="flex items-center justify-between">
                          <div className="flex items-center space-x-3">
                            <div className="w-10 h-10 rounded-full bg-blue-100 dark:bg-blue-900 flex items-center justify-center">
                              <Landmark className="w-5 h-5 text-blue-600 dark:text-blue-400" />
                            </div>
                            <div>
                              <h4 className="font-medium text-gray-900 dark:text-white">{bank.name}</h4>
                              <p className="text-sm text-gray-500 dark:text-gray-400">Connected</p>
                            </div>
                          </div>
                          {selectedBank === bank.id && (
                            <div className="w-5 h-5 rounded-full bg-blue-500 flex items-center justify-center">
                              <Check className="w-3 h-3 text-white" />
                            </div>
                          )}
                        </div>
                      </div>
                    ))}
                  </div>
                </div>
              )}

              {/* Date Range Selection */}
              {selectedBank && (
                <div className="bg-white dark:bg-gray-800 rounded-xl shadow-sm border border-gray-200 dark:border-gray-700 p-6">
                  <h3 className="text-lg font-medium text-gray-900 dark:text-white mb-4">Select Date Range</h3>
                  <div className="grid grid-cols-1 md:grid-cols-2 gap-4">
                    <div>
                      <label className="block text-sm font-medium text-gray-700 dark:text-gray-300 mb-2">
                        Start Date
                      </label>
                      <div className="relative">
                        <input
                          type="date"
                          value={startDate}
                          onChange={(e) => setStartDate(e.target.value)}
                          className="w-full px-4 py-2 rounded-lg border border-gray-300 dark:border-gray-600 bg-white dark:bg-gray-800 text-gray-900 dark:text-white focus:ring-2 focus:ring-blue-500 focus:border-transparent"
                        />
                        <Calendar className="absolute right-3 top-2.5 w-5 h-5 text-gray-400" />
                      </div>
                    </div>
                    <div>
                      <label className="block text-sm font-medium text-gray-700 dark:text-gray-300 mb-2">
                        End Date
                      </label>
                      <div className="relative">
                        <input
                          type="date"
                          value={endDate}
                          onChange={(e) => setEndDate(e.target.value)}
                          className="w-full px-4 py-2 rounded-lg border border-gray-300 dark:border-gray-600 bg-white dark:bg-gray-800 text-gray-900 dark:text-white focus:ring-2 focus:ring-blue-500 focus:border-transparent"
                        />
                        <Calendar className="absolute right-3 top-2.5 w-5 h-5 text-gray-400" />
                      </div>
                    </div>
                  </div>
                </div>
              )}

              {/* Action Buttons */}
              <div className="flex flex-col sm:flex-row items-center justify-center gap-4">
<<<<<<< HEAD
                <PlaidLinkButton />
=======
                <PlaidLinkButton
                  onSuccess={handlePlaidSuccess}
                  onExit={handlePlaidExit}
                />
>>>>>>> 35445aa0
                {selectedBank && (
                  <button
                    onClick={fetchPlaidTransactions}
                    disabled={isFetchingTransactions}
                    className="w-full sm:w-auto px-6 py-3 bg-green-600 hover:bg-green-700 text-white rounded-lg font-medium flex items-center justify-center space-x-2 transition-colors"
                  >
                    {isFetchingTransactions ? (
                      <RefreshCw className="w-5 h-5 animate-spin" />
                    ) : (
                      <Download className="w-5 h-5" />
                    )}
                    <span>{isFetchingTransactions ? 'Fetching...' : 'Fetch Transactions'}</span>
                  </button>
                )}
              </div>
            </div>
          </div>
        ) : (
          <div className="p-6">
            <div className="flex justify-between items-center mb-6">
              <div className="flex items-center space-x-4">
                <button
                  onClick={fetchTransactions}
                  className="inline-flex items-center px-3 py-2 text-sm font-medium text-gray-700 dark:text-gray-300 bg-white dark:bg-gray-800 border border-gray-300 dark:border-gray-600 rounded-lg hover:bg-gray-50 dark:hover:bg-gray-700 focus:outline-none focus:ring-2 focus:ring-offset-2 focus:ring-blue-500 transition-all duration-200"
                  disabled={loading}
                  title="Refresh"
                >
                  <RefreshCw 
                    className={`w-4 h-4 mr-2 ${loading ? 'animate-spin' : ''}`} 
                  />
                  <span>Refresh</span>
                </button>
                <div className="flex items-center space-x-2">
                  <Button
                    onClick={() => setShowAddModal(true)}
                    variant="default"
                    className="px-3 py-1 text-sm rounded-full bg-indigo-600 hover:bg-indigo-700 text-white shadow-sm transition-all duration-150 font-medium"
                  >
                    <PlusCircle className="w-5 h-5 mr-2" />
                    Add Transaction
                  </Button>
                </div>
              </div>
              <div className="flex items-center space-x-4">
                <div className="relative">
                  <input
                    type="text"
                    placeholder="Search transactions..."
                    value={searchQuery}
                    onChange={(e) => setSearchQuery(e.target.value)}
                    className="w-64 px-4 py-2 pl-10 text-sm border border-gray-300 dark:border-gray-600 rounded-lg focus:outline-none focus:ring-2 focus:ring-blue-500 dark:bg-gray-800 dark:text-white"
                  />
                  <svg
                    className="absolute left-3 top-2.5 h-5 w-5 text-gray-400 dark:text-gray-500"
                    fill="none"
                    stroke="currentColor"
                    viewBox="0 0 24 24"
                  >
                    <path
                      strokeLinecap="round"
                      strokeLinejoin="round"
                      strokeWidth={2}
                      d="M21 21l-6-6m2-5a7 7 0 11-14 0 7 7 0 0114 0z"
                    />
                  </svg>
                </div>
                <Button
                  variant="default"
                  className="bg-blue-600 hover:bg-blue-700 text-white transform transition-all duration-200 hover:scale-105 hover:shadow-lg hover:-translate-y-0.5 flex items-center space-x-2"
                  onClick={() => setShowUploadModal(true)}
                >
                  <Upload className="w-4 h-4" />
                  <span>Upload Transactions</span>
                </Button>
                <button
                  onClick={exportToPDF}
                  className="p-2 text-red-500 dark:text-red-400 hover:text-red-600 dark:hover:text-red-500 transition-colors rounded-lg hover:bg-red-50 dark:hover:bg-red-900/20"
                  title="Export to PDF"
                >
                  <FileText className="w-5 h-5" />
                </button>
                <button
                  onClick={exportToExcel}
                  className="p-2 text-green-500 dark:text-green-400 hover:text-green-600 dark:hover:text-green-500 transition-colors rounded-lg hover:bg-green-50 dark:hover:bg-green-900/20"
                  title="Export to Excel"
                >
                  <FileSpreadsheet className="w-5 h-5" />
                </button>
              </div>
            </div>

            {error && (
              <div className="bg-red-50 border border-red-200 rounded p-4 mb-6 text-red-700">
                {error}
              </div>
            )}

            <div className="bg-white dark:bg-gray-900 rounded-lg shadow-sm overflow-hidden border border-gray-200 dark:border-gray-700">
              <Table>
                <TableHeader>
                  <TableRow>
                    <th className="px-4 py-3 bg-gray-50 dark:bg-gray-800 text-left">
                      <span className="text-sm font-bold text-gray-700 dark:text-gray-300">
                        Date
                      </span>
                    </th>
                    <th className="px-4 py-3 bg-gray-50 dark:bg-gray-800 text-left relative">
                      <div className="flex items-center space-x-1">
                        <span className="text-sm font-bold text-gray-700 dark:text-gray-300">
                          Bank name
                        </span>
                        <button
                          onClick={() => setShowBankFilter(!showBankFilter)}
                          className="text-gray-500 hover:text-gray-700 dark:text-gray-400 dark:hover:text-gray-300"
                        >
                          <ChevronDown className="w-4 h-4" />
                        </button>
                      </div>
                      {showBankFilter && (
                        <div className="absolute z-10 mt-1 w-48 bg-white dark:bg-gray-800 rounded-md shadow-lg border border-gray-200 dark:border-gray-700">
                          <div className="p-2">
                            <input
                              type="text"
                              value={filters.bankName}
                              onChange={(e) => handleFilterChange('bankName', e.target.value)}
                              placeholder="Filter bank..."
                              className="w-full px-2 py-1 text-sm border rounded-md"
                            />
                          </div>
                        </div>
                      )}
                    </th>
                    <th className="px-4 py-3 bg-gray-50 dark:bg-gray-800 text-left relative">
                      <div className="flex items-center space-x-1">
                        <span className="text-sm font-bold text-gray-700 dark:text-gray-300">
                          Description
                        </span>
                        <button
                          onClick={() => setShowDescriptionFilter(!showDescriptionFilter)}
                          className="text-gray-500 hover:text-gray-700 dark:text-gray-400 dark:hover:text-gray-300"
                        >
                          <ChevronDown className="w-4 h-4" />
                        </button>
                      </div>
                      {showDescriptionFilter && (
                        <div className="absolute z-10 mt-1 w-48 bg-white dark:bg-gray-800 rounded-md shadow-lg border border-gray-200 dark:border-gray-700">
                          <div className="p-2">
                            <input
                              type="text"
                              value={filters.description}
                              onChange={(e) => handleFilterChange('description', e.target.value)}
                              placeholder="Filter description..."
                              className="w-full px-2 py-1 text-sm border rounded-md"
                            />
                          </div>
                        </div>
                      )}
                    </th>
                    <th className="px-4 py-3 bg-gray-50 dark:bg-gray-800 text-left relative">
                      <div className="flex items-center space-x-1">
                        <span className="text-sm font-bold text-gray-700 dark:text-gray-300">
                          Amount
                        </span>
                        <button
                          onClick={() => setShowAmountFilter(!showAmountFilter)}
                          className="text-gray-500 hover:text-gray-700 dark:text-gray-400 dark:hover:text-gray-300"
                        >
                          <ChevronDown className="w-4 h-4" />
                        </button>
                      </div>
                      {showAmountFilter && (
                        <div className="absolute z-10 mt-1 w-48 bg-white dark:bg-gray-800 rounded-md shadow-lg border border-gray-200 dark:border-gray-700">
                          <div className="p-2">
                            <input
                              type="number"
                              value={filters.amountMin}
                              onChange={(e) => handleFilterChange('amountMin', e.target.value)}
                              placeholder="Min amount..."
                              className="w-full px-2 py-1 text-sm border rounded-md"
                            />
                          </div>
                        </div>
                      )}
                    </th>
                    <th className="px-4 py-3 bg-gray-50 dark:bg-gray-800 text-left relative">
                      <div className="flex items-center space-x-1">
                        <span className="text-sm font-bold text-gray-700 dark:text-gray-300">
                          Account number
                        </span>
                        <button
                          onClick={() => setShowAccountFilter(!showAccountFilter)}
                          className="text-gray-500 hover:text-gray-700 dark:text-gray-400 dark:hover:text-gray-300"
                        >
                          <ChevronDown className="w-4 h-4" />
                        </button>
                      </div>
                      {showAccountFilter && (
                        <div className="absolute z-10 mt-1 w-48 bg-white dark:bg-gray-800 rounded-md shadow-lg border border-gray-200 dark:border-gray-700">
                          <div className="p-2">
                            <input
                              type="text"
                              value={filters.accountNumber}
                              onChange={(e) => handleFilterChange('accountNumber', e.target.value)}
                              placeholder="Filter account..."
                              className="w-full px-2 py-1 text-sm border rounded-md"
                            />
                          </div>
                        </div>
                      )}
                    </th>
                    <th className="px-4 py-3 bg-gray-50 dark:bg-gray-800 text-left relative">
                      <div className="flex items-center space-x-1">
                        <span className="text-sm font-bold text-gray-700 dark:text-gray-300">
                          Type
                        </span>
                        <button
                          onClick={() => setShowTypeFilter(!showTypeFilter)}
                          className="text-gray-500 hover:text-gray-700 dark:text-gray-400 dark:hover:text-gray-300"
                        >
                          <ChevronDown className="w-4 h-4" />
                        </button>
                      </div>
                      {showTypeFilter && (
                        <div className="absolute z-10 mt-1 w-48 bg-white dark:bg-gray-800 rounded-md shadow-lg border border-gray-200 dark:border-gray-700">
                          <div className="p-2">
                            <select
                              value={filters.type}
                              onChange={(e) => handleFilterChange('type', e.target.value)}
                              className="w-full px-2 py-1 text-sm border rounded-md"
                            >
                              <option value="">All</option>
                              <option value="credit">Credit</option>
                              <option value="debit">Debit</option>
                            </select>
                          </div>
                        </div>
                      )}
                    </th>
                    <th className="px-4 py-3 bg-gray-50 dark:bg-gray-800 text-left">
                      <span className="text-sm font-bold text-gray-700 dark:text-gray-300">
                        Actions
                      </span>
                    </th>
                  </TableRow>
                </TableHeader>
                <TableBody>
                  {currentTransactions.map((transaction) => (
                    <TableRow key={transaction.id}>
                      <TableCell>
                        <span className="text-sm text-gray-900 dark:text-gray-100 whitespace-nowrap">
                          {new Date(transaction.date).toLocaleDateString('en-US', { 
                            month: 'short',
                            day: 'numeric',
                            year: 'numeric'
                          })}
                        </span>
                      </TableCell>
                      <TableCell>{transaction.bank_name}</TableCell>
                      <TableCell>{transaction.description}</TableCell>
                      <TableCell>
                        <span className={transaction.credit_debit_indicator === 'credit' ? 'text-green-600 dark:text-green-400' : 'text-red-600 dark:text-red-400'}>
                          {new Intl.NumberFormat('en-US', {
                            style: 'currency',
                            currency: 'USD'
                          }).format(transaction.amount)}
                        </span>
                      </TableCell>
                      <TableCell>{transaction.account_number}</TableCell>
                      <TableCell>
                        <span className={`inline-flex items-center px-2.5 py-0.5 rounded-full text-xs font-medium ${
                          transaction.credit_debit_indicator === 'credit'
                            ? 'bg-green-100 text-green-800 dark:bg-green-900/20 dark:text-green-400'
                            : 'bg-red-100 text-red-800 dark:bg-red-900/20 dark:text-red-400'
                        }`}>
                          {transaction.credit_debit_indicator}
                        </span>
                      </TableCell>
                      <TableCell>
                        <div className="flex space-x-2">
                          <button
                            onClick={() => {
                              setSelectedTransaction(transaction);
                              setShowViewModal(true);
                            }}
                            className="text-blue-600 hover:text-blue-800 dark:text-blue-400 dark:hover:text-blue-300 transition-colors"
                            title="View details"
                          >
                            <Search className="w-4 h-4" />
                          </button>
                          <button
                            onClick={() => {
                              setSelectedTransaction(transaction);
                              setShowDeleteConfirm(true);
                            }}
                            className="text-red-600 hover:text-red-800 dark:text-red-400 dark:hover:text-red-300 transition-colors"
                            title="Delete transaction"
                          >
                            <Trash2 className="w-4 h-4" />
                          </button>
                        </div>
                      </TableCell>
                    </TableRow>
                  ))}
                </TableBody>
              </Table>

              {/* Pagination Controls */}
              {currentTransactions.length > 0 && (
                <div className="flex items-center justify-between px-4 py-3 bg-white dark:bg-gray-900 border-t border-gray-200 dark:border-gray-700">
                  <div className="flex items-center space-x-2">
                    <span className="text-sm text-gray-700 dark:text-gray-300">
                      {totalCount > 0 ? (
                        `Showing ${((currentPage - 1) * pageSize) + 1} to ${Math.min(currentPage * pageSize, totalCount)} of ${totalCount} entries`
                      ) : (
                        'No entries to display'
                      )}
                    </span>
                  </div>
                  <div className="flex items-center space-x-2">
                    <button
                      onClick={() => setCurrentPage(1)}
                      disabled={currentPage === 1}
                      className="px-3 py-1 text-sm border rounded-md disabled:opacity-50 disabled:cursor-not-allowed"
                    >
                      First
                    </button>
                    <button
                      onClick={() => setCurrentPage(prev => Math.max(prev - 1, 1))}
                      disabled={currentPage === 1}
                      className="px-3 py-1 text-sm border rounded-md disabled:opacity-50 disabled:cursor-not-allowed"
                    >
                      Previous
                    </button>
                    <span className="text-sm text-gray-700 dark:text-gray-300">
                      Page {currentPage} of {Math.max(1, totalPages)}
                    </span>
                    <button
                      onClick={() => setCurrentPage(prev => Math.min(prev + 1, totalPages))}
                      disabled={currentPage === totalPages}
                      className="px-3 py-1 text-sm border rounded-md disabled:opacity-50 disabled:cursor-not-allowed"
                    >
                      Next
                    </button>
                    <button
                      onClick={() => setCurrentPage(totalPages)}
                      disabled={currentPage === totalPages}
                      className="px-3 py-1 text-sm border rounded-md disabled:opacity-50 disabled:cursor-not-allowed"
                    >
                      Last
                    </button>
                  </div>
                </div>
              )}
            </div>
          </div>
        )}
      </div>

      <BankTransactionUploadModal
        isOpen={showUploadModal}
        onClose={() => setShowUploadModal(false)}
        onAlert={onAlert}
        onSuccess={fetchTransactions}
      />
      
      <BankTransactionAddModal
        isOpen={showAddModal}
        onClose={() => setShowAddModal(false)}
        onAlert={onAlert}
        onSave={fetchTransactions}
      />
      
      <BankTransactionViewModal
        isOpen={showViewModal}
        onClose={() => {
          setShowViewModal(false);
          setSelectedTransaction(null);
        }}
        transaction={selectedTransaction}
      />
      
      {/* Delete Confirmation Modal */}
      <BankTransactionEditModal
        isOpen={showEditModal}
        onClose={() => setShowEditModal(false)}
        onAlert={onAlert}
        onSave={fetchTransactions}
        transaction={selectedTransaction}
      />
      {showDeleteConfirm && (
        <div className="fixed inset-0 bg-black bg-opacity-50 flex items-center justify-center z-50">
          <div className="bg-white dark:bg-gray-900 rounded-lg shadow-xl w-full max-w-md p-6">
            <h3 className="text-lg font-semibold text-gray-900 dark:text-white mb-4">
              Confirm Deletion
            </h3>
            <p className="text-gray-600 dark:text-gray-300 mb-6">
              Are you sure you want to delete this transaction? This action cannot be undone.
            </p>
            <div className="flex justify-end space-x-3">
              <Button
                variant="outline"
                onClick={() => {
                  setShowDeleteConfirm(false);
                  setSelectedTransaction(null);
                }}
                disabled={deleteLoading}
              >
                Cancel
              </Button>
              <Button
                variant="primary"
                className="!bg-red-500 hover:!bg-red-600"
                onClick={handleDelete}
                disabled={deleteLoading}
              >
                {deleteLoading ? 'Deleting...' : 'Delete'}
              </Button>
            </div>
          </div>
        </div>
      )}
    </div>
  );
};

export default BankTransactions;<|MERGE_RESOLUTION|>--- conflicted
+++ resolved
@@ -56,23 +56,15 @@
   transaction: BankTransaction | null;
 }
 
-<<<<<<< HEAD
 const PlaidLinkButton = () => {
   const { user } = useAuth();
   const [linkToken, setLinkToken] = useState<string | null>(null);
   const [error, setError] = useState<string | null>(null);
   const [isInitializing, setIsInitializing] = useState(false);
   const plaidInitialized = useRef(false);
-=======
-const PlaidLinkButton: React.FC<{ onSuccess: (public_token: string, metadata: any) => void; onExit?: (err: any, metadata: any) => void }> = ({ onSuccess, onExit }) => {
-  const [linkToken, setLinkToken] = useState<string | null>(null);
-  const [error, setError] = useState<string | null>(null);
-  const [isPlaidInitializing, setIsPlaidInitializing] = useState(false);
->>>>>>> 35445aa0
   const mounted = useRef(true);
   const initializationAttempted = useRef(false);
   const linkTokenRef = useRef<string | null>(null);
-<<<<<<< HEAD
 
   useEffect(() => {
     console.log('PlaidLinkButton mounted');
@@ -127,41 +119,6 @@
         linkTokenRef.current = data.link_token;
         setLinkToken(data.link_token);
         plaidInitialized.current = true;
-=======
-
-  const initializePlaid = useCallback(async () => {
-    if (initializationAttempted.current || !mounted.current || isPlaidInitializing) return;
-    
-    try {
-      initializationAttempted.current = true;
-      setIsPlaidInitializing(true);
-      const { data: { user } } = await supabase.auth.getUser();
-      if (!user) {
-        setError('Please sign in to connect a bank account');
-        return;
-      }
-
-      if (!linkTokenRef.current) {
-        const response = await fetch('http://localhost:3001/api/create_link_token', {
-          method: 'POST',
-          headers: {
-            'Content-Type': 'application/json',
-          },
-          body: JSON.stringify({ userId: user.id }),
-        });
-
-        if (!response.ok) {
-          const errorData = await response.json();
-          throw new Error(errorData.error || 'Failed to create link token');
-        }
-
-        const { link_token } = await response.json();
-        if (mounted.current) {
-          linkTokenRef.current = link_token;
-          setLinkToken(link_token);
-          setError(null);
-        }
->>>>>>> 35445aa0
       }
     } catch (err) {
       console.error('Error creating link token:', err);
@@ -169,20 +126,15 @@
         setError(err instanceof Error ? err.message : 'Failed to initialize Plaid');
       }
     } finally {
-<<<<<<< HEAD
       if (mounted.current) {
         setIsInitializing(false);
       }
-=======
-      setIsPlaidInitializing(false);
->>>>>>> 35445aa0
     }
-  }, [isPlaidInitializing]);
+  };
 
   const { open, ready } = usePlaidLink({
     token: linkToken,
     onSuccess: (public_token, metadata) => {
-<<<<<<< HEAD
       console.log('Plaid Link success:', { public_token, metadata });
       plaidInitialized.current = false;
       linkTokenRef.current = null;
@@ -194,15 +146,6 @@
       linkTokenRef.current = null;
       setLinkToken(null);
     },
-=======
-      onSuccess(public_token, metadata);
-    },
-    onExit: (err, metadata) => {
-      if (onExit) {
-        onExit(err, metadata);
-      }
-    }
->>>>>>> 35445aa0
   });
 
   const handleClick = async () => {
@@ -221,7 +164,6 @@
 
   return (
     <div className="flex flex-col items-center gap-2">
-<<<<<<< HEAD
       <button
         onClick={handleClick}
         disabled={!ready || !linkToken || isInitializing}
@@ -233,24 +175,7 @@
       >
         {isInitializing ? 'Initializing...' : 'Connect bank account'}
       </button>
-=======
-      <Button
-        onClick={() => {
-          if (!linkToken) {
-            initializePlaid();
-          } else if (ready) {
-            open();
-          }
-        }}
-        disabled={isPlaidInitializing || (!ready && !linkToken)}
-        className="px-3 py-1 text-sm rounded-full bg-indigo-600 hover:bg-indigo-700 text-white shadow-sm transition-all duration-150 font-medium disabled:opacity-50 disabled:cursor-not-allowed"
-      >
-        {isPlaidInitializing ? 'Initializing...' : error ? 'Retry Connection' : 'Connect bank account'}
-      </Button>
->>>>>>> 35445aa0
-      {error && (
-        <p className="text-red-500 text-sm mt-2">{error}</p>
-      )}
+      {error && <p className="text-red-500 text-sm">{error}</p>}
     </div>
   );
 };
@@ -854,14 +779,7 @@
 
               {/* Action Buttons */}
               <div className="flex flex-col sm:flex-row items-center justify-center gap-4">
-<<<<<<< HEAD
                 <PlaidLinkButton />
-=======
-                <PlaidLinkButton
-                  onSuccess={handlePlaidSuccess}
-                  onExit={handlePlaidExit}
-                />
->>>>>>> 35445aa0
                 {selectedBank && (
                   <button
                     onClick={fetchPlaidTransactions}
